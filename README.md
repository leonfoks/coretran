<a name="top"></a>

[![License](https://img.shields.io/badge/license-GNU%20GeneraL%20Public%20License%20v3,%20GPLv3-blue.svg)]()

An easy to follow library to make Fortran easier in general with wrapped interfaces, sorting routines, kD-Trees, and other algorithms to handle scientific data and concepts. The library contains core fortran routines and object-oriented classes.

### Why coretran?

I used Fortran extensively during my PhD to solve very large systems of equations with application to the inversion of geophysical data for 3D subsurface physical property models. I developed algorithms that utilized random point clouds in space, structured rectilinear, triangular, and voronoi meshes, and the unstructured versions of these.  Fortran has relatively little modern and freely available source code, compared to other languages, which have easy to use libraries that perform these types of operations. 

I struggled as a beginner coming in to Fortran because the basic functions that handle numbers were not readily available. It was frustrating that I had to write (and then duplicate) my own error checking when allocating memory or opening a file.  What also frustrated me was when I had to write the same function/subroutine multiple times for  different input types like integers or real numbers.

**I wonder, how many people have written their own function as basic as computing a mean of some numbers?**

This was initially the driving motivation for me to develop this library.  The simple fact that Fortran does not have these basic functions readily available, and that any user starting from scratch would have to write their own. I humbly hope that this library will help to alleviate this issue, by providing functions/subroutines with complexities that range from the most basic to the more advanced, but all in pure Fortran.  The effect is hopefully similar to a Python user who has immediate access to amazing packages such as numpy and scipy.

The code comes with a complete set of source code documentation that is easily generated into html pages. These docs also contain working examples on how to run each function and subroutine within the library.  Also included in the docs are the references to papers or online material that I used.

This library is written using modern Fortran standards with modules, sub modules, and object oriented derived types.

The code can be compiled easily across platforms using [CMake](https://cmake.org/).


#### Compiler Support

[![Compiler](https://img.shields.io/badge/GNU-pass%20(v6.0.1+)-brightgreen.svg)]()
[![Compiler](https://img.shields.io/badge/Intel-pass%20(v16.x+)-brightgreen.svg)]()
[![Compiler](https://img.shields.io/badge/IBM%20XL-not%20tested-yellow.svg)]()
[![Compiler](https://img.shields.io/badge/g95-not%20tested-yellow.svg)]()
[![Compiler](https://img.shields.io/badge/NAG-not%20tested-yellow.svg)]()
[![Compiler](https://img.shields.io/badge/PGI-not%20tested-yellow.svg)]()

---

[Main features](#main-features) | [Documentation](#docs) | [Compiling](#compile) | [An example of coretran](#example)

---

## Main features

All functions and subroutines are interfaces, they work no matter the input type whether it real, or integer etc. where it makes sense.


## Licensing

coretran is an open source project, it is distributed under the GPL v3 licensing system:
[GPL v3](http://www.gnu.org/licenses/gpl-3.0.html)

Go to [Top](#top)

## Getting Ready for Compiling and Creating the Documentation
There are three aspects that we need to address
1. Installing a fortran compiler to create the libraries
2. Installing a software build tool that compiles the codes in the correct order, so you don't have to!
3. Install Python and the software to generate the source code documentation

### Installing the GNU fortran compiler <a name="gfortran"></a>
To compile my library, I have been using gfortran version 6.3.0 because of the use of submodules and other 2008 standards. I you want to use Intel's fortran compiler you will need ifort version 16+ or 17+

#### * Linux 
If you work in Linux you should be well versed in installing packages on your system. At the time of writing this I am running on Ubuntu 16.04 LTS.

#### * Mac
On a Mac, I use Brew to manage my libraries/programs.  So type "brew install gfortran" and you should be golden.

#### * Windows
Windows is a little trickier but it is still easy! The easiest way I have found is to use [MinGW](http://mingw-w64.org/doku.php). There is a good tutorial on installing mingw [here](https://computingabdn.com/softech/mingw-howto-install-gcc-for-windows/). I will summarize below.

Go to MinGW - Downloads, and click on "Mingw-builds" in the table to redirect to sourceforge.  This will download the installer. 

When you run the installer, choose the following

* Version: 6.3.0 (minimum) you may choose higher 
* Architecture: x86_64
* Threads: posix
* Exception: sjlj
* Build revision: The highest number

You should change the Destination Folder so that the path does not contain any spaces.

Add an environment variable called "MinGW_Home" and point it to your chosen destination folder.

I don't require MSYS to build my library so you can stop here if you like. I do however suggest making an alias to the MinGW32-make executable, this is optional, so later in these instructions simply replace "make" with "mingw32-make" if you choose not to do this.

Go to the bin directory in your installation folder, on my system it is "C:\programs\mingw-w64\x86_64-6.3.0-posix-sjlj-rt_v5-rev1\mingw64\bin" and create a file called "make.bat"

Edit the file with a text editor and add the following single line "mingw32-make %\*"
This allows you to use "make" on windows which we will need later to build to library.

To compile my source code and generate the documentation for it, I use two packages, both written in Python. 

* Compilation :  [CMAKE: an open-source, cross-platform family of tools designed to build, test and package software](https://cmake.org/)
* Documentation :  [Ford - FORtran Documenter](https://github.com/cmacmackin/ford)

Cmake allows you to compile my library very easily without having to write your own build scripts. I already did the hard work so you don't have to.  Any good software library should come with documentation. In this library, I have extensive source code comments that you should be able to follow.  The source code comments also contain snippets of code that show how to use the functions I have written. In addition to this, the source code comments can be used to automatically generate html pages.  These pages are fully searchable and very nicely organized.  This is where Ford comes in.

In the next few sections I briefly discuss the installation of cmake.  Followed by the installation of Ford.  Since Ford is a python package, I will also discuss the installation of python too.

#### Installing Cmake ####

The installation of cmake should be quite easy. Similar to the section above on installing [gfortran](#gfortran).

On a Mac, I simply use brew again.  On windows, you should be able to download the installation binary from their website. 

#### Installing and Setting up Python <a name="python"></a>

I have so far found the [Anaconda Distribution of Python](https://www.continuum.io/downloads) to be the most friendly cross platform distribution.  Go ahead and install Anaconda on your system, if you are on Windows, allow the installer to modify your environment variables (so you don't have to later).  Ford uses python version 3+ so be sure to get the correct installer.

## Compiling the Fortran libraries

To compile the source codes I have chosen to use [CMAKE: an open-source, cross-platform family of tools designed to build, test and package software](https://cmake.org/). Cmake allows you to easily build the same source code on Windows, OSX, and Linux with no changes.  I always found make files cumbersome on Windows so Cmake made my life very easy.  The portability of Cmake to multiple architectures was the driving reason for me choosing it, plus Cmake can handle the newer, more modern, aspects of Fortran 2003, 2008+.
 

#### Compiling the Fortran Code







## Documentation <a name="docs"></a>

The html documentation for the source code be created locally using the [ford Fortran Documentation Tool](https://github.com/cmacmackin/ford). 

You can install Ford like any other Python module using "pip install ford".  

Ford can also generate a dependency graph of the fortran modules by using [Graphviz](http://www.graphviz.org/), you will need to install Graphviz separately.

* **Windows Graphviz Installation**

   I downloaded the .msi files from the Graphviz website, I then had to add the following path to my environment variables "C:\Program Files (x86)\Graphviz2.38\bin" so that Ford can use the executable.  (Locate the folder where you installed Graphviz, if it is different to my path, add that to your environment variables instead).

* **OSX Graphviz Installation**

  To manage my programs I use [Homebrew](http://brew.sh/). To install Graphviz, I simply used "brew install Graphviz"

Go to [Top](#top)

## An example of coretran <a name="example"></a>

Here is a small example of how this library makes Fortran easier to use (especially for a beginner), and how it can clean up your code. While this example is not extensive it should give you an idea.

### Fortran code to allocate an array, create some numbers, and compute their mean.

```fortran
program theMean
use, intrisic :: iso_fortran_env, only: real64, int32
implicit none
real(real64), allocatable :: a(:)
real(real64) :: theMean
! Some parameters to handle everything
integer(int32) :: i, istat, N
N=1000

! Allocate a and check for errors
allocate(a(N), stat=istat)
if (istat /= 0) then
  stop "Could not allocate a"
endif

! Create numbers from 1 to N
a = [(real(i,kind=real64), i=1,N)]

! Compute the mean
theMean = sum(a)/real(N,kind=real64)

! Deallocate memory
deallocate(a, stat=istat)
if (istat /= 0) then
  stop "Could not deallocate a"
endif
end program
```
<<<<<<< HEAD
### The same code using coretran
=======

### The same code using coretran

>>>>>>> 628754e1
```Fortran
program theMean
use variableKind, only: r64,i32
use m_allocate, only: allocate
use m_deallocate, only: deallocate
use m_array1D, only: arange
use m_maths only: mean
implicit none
real(real64), allocatable :: a(:)
real(real64) :: theMean
integer(int32) :: N
N=1000

! Allocate a and check for errors
call allocate(a,N)

! Create numbers from 1 to N
call arange(a, 1.d0, 1000.d0)

! Compute the mean
theMean = mean(a)

! Deallocate memory
call deallocate(a)
end program
```
<|MERGE_RESOLUTION|>--- conflicted
+++ resolved
@@ -172,13 +172,9 @@
 endif
 end program
 ```
-<<<<<<< HEAD
+
 ### The same code using coretran
-=======
-
-### The same code using coretran
-
->>>>>>> 628754e1
+
 ```Fortran
 program theMean
 use variableKind, only: r64,i32
